<<<<<<< HEAD
language: node_js
node_js:
  - "4.0"
  - "6"
branches:
  only:
  - master
  - 2.0.0-beta
=======
language: node_js
node_js:  
  - "8"
>>>>>>> 8292d22a
<|MERGE_RESOLUTION|>--- conflicted
+++ resolved
@@ -1,14 +1,3 @@
-<<<<<<< HEAD
-language: node_js
-node_js:
-  - "4.0"
-  - "6"
-branches:
-  only:
-  - master
-  - 2.0.0-beta
-=======
 language: node_js
 node_js:  
-  - "8"
->>>>>>> 8292d22a
+  - "8"