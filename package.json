--- conflicted
+++ resolved
@@ -12,14 +12,8 @@
   },
   "dependencies": {
     "app-root-path": "2.0.1",
-<<<<<<< HEAD
-    "bluebird": "3.4.7",
-    "debug": "2.6.0",    
-=======
     "bluebird": "3.5.0",
-    "debug": "2.6.3",
-    "hasha": "2.2.0",
->>>>>>> 2d4bcd73
+    "debug": "2.6.3",    
     "listener-collection": "1.0.0",
     "lru-cache": "4.0.2",
     "mkdirp": "0.5.1",
